#![allow(dead_code)]

use petgraph::{
    csr::DefaultIx,
    graph::{DiGraph, EdgeIndex, NodeIndex, UnGraph},
    Graph,
};

pub enum QWT<L> {
    QWT256(qwt::QWT256<L>),
    QWT512(qwt::QWT512<L>),
}

//L - Label | node/edge addressing
//N - Node data type
//E - Edge data type
//Ty - EdgeType | Directed or Undirected
//Ix - IndexType | node/edge indexing. u8/u16/u32/usize. https://docs.rs/petgraph/latest/petgraph/graph/trait.IndexType.html#foreign-impls

#[derive(Clone, Debug)]
pub struct GraphModel<L, N, E, Ty, Ix = DefaultIx>
where
    Ty: petgraph::EdgeType,
    Ix: petgraph::adj::IndexType,
{
    graph: Graph<L, L, Ty, Ix>,
    data_table_nodes: Vec<(L, N)>,
    data_table_edges: Vec<(L, E)>,
}

impl<L, N, E, Ix> GraphModel<L, N, E, petgraph::Directed, Ix>
where
    Ix: petgraph::adj::IndexType,
{
    pub fn new_directed() -> Self {
        GraphModel {
            graph: DiGraph::<L, L, Ix>::default(),
            data_table_nodes: Vec::<(L, N)>::new(),
            data_table_edges: Vec::<(L, E)>::new(),
        }
    }

    pub fn to_adjacency_list(&self) -> Vec<Vec<&L>> {
        let mut nodes_iter = self.graph.node_indices();
        let mut adjacency_list = Vec::<Vec<&L>>::new();

        while let Some(idx) = nodes_iter.next() {
            adjacency_list.push(match self
                .graph
                .neighbors_directed(idx, petgraph::Direction::Outgoing)
                .map(|x| self.graph.node_weight(x))
                .collect::<Option<Vec<&L>>>() {
                Some(mut a) => { a.reverse(); a },
                _ => {Vec::<&L>::new()}
            });
        }

        adjacency_list
    }
}

impl<L, N, E> GraphModel<L, N, E, petgraph::Undirected> {
    pub fn new_undirected() -> Self {
        GraphModel {
            graph: UnGraph::<L, L>::default(),
            data_table_nodes: Vec::<(L, N)>::new(),
            data_table_edges: Vec::<(L, E)>::new(),
        }
    }

    pub fn to_adjacency_list(&self) -> Vec<Vec<&L>> {
        let mut nodes_iter = self.graph.node_indices();
        let mut adjacency_list = Vec::<Vec<&L>>::new();

        while let Some(idx) = nodes_iter.next() {
            adjacency_list.push(match self
                .graph
                .neighbors(idx)
                .map(|x| self.graph.node_weight(x))
                .collect::<Option<Vec<&L>>>() {
                Some(mut a) => { a.reverse(); a },
                _ => {Vec::<&L>::new()}
            });
        }

        adjacency_list
    }
}

impl<L, N, E, Ty, Ix> GraphModel<L, N, E, Ty, Ix>
where
    Ty: petgraph::EdgeType,
    Ix: petgraph::adj::IndexType,
    L: Clone,
{
    // Get label of some node
    pub fn node_label(&self, idx: NodeIndex<Ix>) -> Option<&L> {
        self.graph.node_weight(idx)
    }
    //Here we are adding a Node. This node will be stored inside of our internal graph. The real
    //weight will be stored inside of our data_table. To access the stored data we just need the
    //index of the node as it is the same index in our data table. Preferably all the weights
    //should be De-/Serializable.
    pub fn add_node(&mut self, label: L, weight: N) -> NodeIndex<Ix> {
        let node = self.graph.add_node(label.clone());
        self.data_table_nodes.insert(node.index(), (label, weight));
        node
    }
<<<<<<< HEAD
    
=======
    pub fn edge_label(&self, idx: EdgeIndex<Ix>) -> Option<&L> {
        self.graph.edge_weight(idx)
    }
>>>>>>> 538d5e98
    //We are adding an Edge between two Nodes. The real weight is being stored in a separate Vec.
    //To access it you need to get the index of the node. That index will be the one where the data
    //is stored.Preferably all the weights should be De-/Serializable.
    pub fn add_edge(
        &mut self,
        a: NodeIndex<Ix>,
        b: NodeIndex<Ix>,
        label: L,
        weight: E,
    ) -> EdgeIndex<Ix> {
        let edge = self.graph.add_edge(a, b, label.clone());
        self.data_table_edges.insert(edge.index(), (label, weight));
        edge
    }

    pub fn remove_node(&mut self, a: NodeIndex<Ix>) -> Option<(L, N)> {
        //Remove node removes the node if it exists and it replaces it with the last node that was
        //added. The indices are also shifted accordingly.
        let _label = match self.graph.remove_node(a) {
            Some(label) => label,
            None => return None,
        };

        //This could actually panic! swap_remove is actually okay here because logically it does
        //the same thing as remove_node namely removing the element at that index and replacing it
        //with the last element of the data_table
        let label_weight = self.data_table_nodes.swap_remove(a.index());
        Some(label_weight)
    }

    pub fn remove_edge(&mut self, e: EdgeIndex<Ix>) -> Option<(L, E)> {
        //Practically the same as with the nodes.
        let _label = match self.graph.remove_edge(e) {
            Some(label) => label,
            None => return None,
        };
        //An assertion could be done with the label from the graph and the label from the data
        //table but they should not differ. To do the assertion would also require a PartialEq
        //trait bound on L
        let label_weight = self.data_table_edges.swap_remove(e.index());

        Some(label_weight)
    }

    //TODO: Implement the other functionalities like from_edges

    pub fn into_wave_model(&self) -> (QWT<L>, Vec<N>, Vec<E>, bool) {
        //Returns a QWT either 256 or 512 with both the nodes and edges data_tables for data lookup

        //A node consist of two things a label and the index for the data.
        //The same is true for an edge.
        //Question how do we encode this into a graph?
        todo!()
    }
}

// GraphModel, where type L also implements PartialEquality
impl<L, N, E, Ty, Ix> GraphModel<L, N, E, Ty, Ix>
where
    Ty: petgraph::EdgeType,
    Ix: petgraph::adj::IndexType,
    L: Clone + PartialEq, 
{
    // Changes the label associated with the node at the given index position
pub fn update_node_label(&mut self, idx: NodeIndex<Ix>, new_label: L) -> Option<L> {
        let mut label_old: Option<L> = None;
        match self.graph.node_weight_mut(idx) {
            Some(w) => {
                label_old = Some(w.clone());
                *w = new_label.clone();
            },
            None => { return None; },
        }

        // Update on separate label-weight-vector
        match label_old {
            Some(ref old) => {
                if let Some((current, _)) = self.data_table_nodes.iter_mut().find(|(l, _)| l == old) {
                    *current = new_label;
                }        
            },
            None => {},
        }
        label_old
    }

    // Changes the label associated with the edge at the given index position
    pub fn update_edge_label(&mut self, idx: EdgeIndex<Ix>, new_label: L) -> Option<L> {
        let mut label_old: Option<L> = None;
        match self.graph.edge_weight_mut(idx) {
            Some(w) => {
                label_old = Some(w.clone());
                *w = new_label.clone();
            },
            None => { return None; },
        }

        // Update on separate label-weight-vector
        match label_old {
            Some(ref old) => {
                if let Some((current, _)) = self.data_table_edges.iter_mut().find(|(l, _)| l == old) {
                    *current = new_label;
                }        
            },
            None => {},
        }
        label_old
    }
}<|MERGE_RESOLUTION|>--- conflicted
+++ resolved
@@ -106,13 +106,9 @@
         self.data_table_nodes.insert(node.index(), (label, weight));
         node
     }
-<<<<<<< HEAD
-    
-=======
     pub fn edge_label(&self, idx: EdgeIndex<Ix>) -> Option<&L> {
         self.graph.edge_weight(idx)
     }
->>>>>>> 538d5e98
     //We are adding an Edge between two Nodes. The real weight is being stored in a separate Vec.
     //To access it you need to get the index of the node. That index will be the one where the data
     //is stored.Preferably all the weights should be De-/Serializable.
@@ -177,7 +173,7 @@
     L: Clone + PartialEq, 
 {
     // Changes the label associated with the node at the given index position
-pub fn update_node_label(&mut self, idx: NodeIndex<Ix>, new_label: L) -> Option<L> {
+    pub fn update_node_label(&mut self, idx: NodeIndex<Ix>, new_label: L) -> Option<L> {
         let mut label_old: Option<L> = None;
         match self.graph.node_weight_mut(idx) {
             Some(w) => {
