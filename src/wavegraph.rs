--- conflicted
+++ resolved
@@ -1,178 +1,5 @@
-<<<<<<< HEAD
-#![allow(dead_code)]
-
-use petgraph::{
-    csr::DefaultIx,
-    graph::{DiGraph, EdgeIndex, NodeIndex, UnGraph},
-    Graph,
-};
-
-pub enum QWT<L> {
-    QWT256(qwt::QWT256<L>),
-    QWT512(qwt::QWT512<L>),
-}
-
-//L - Label | node/edge addressing
-//N - Node data type
-//E - Edge data type
-//Ty - EdgeType | Directed or Undirected
-//Ix - IndexType | node/edge indexing. u8/u16/u32/usize. https://docs.rs/petgraph/latest/petgraph/graph/trait.IndexType.html#foreign-impls
-
-#[derive(Clone, Debug)]
-pub struct Wavegraph<L, N, E, Ty, Ix = DefaultIx>
-where
-    Ty: petgraph::EdgeType,
-    Ix: petgraph::adj::IndexType,
-{
-    graph: Graph<L, L, Ty, Ix>,
-    data_table_nodes: Vec<(L, N)>,
-    data_table_edges: Vec<(L, E)>,
-}
-
-impl<L, N, E, Ix> Wavegraph<L, N, E, petgraph::Directed, Ix>
-where
-    Ix: petgraph::adj::IndexType,
-{
-    pub fn new_directed() -> Self {
-        Wavegraph {
-            graph: DiGraph::<L, L, Ix>::default(),
-            data_table_nodes: Vec::<(L, N)>::new(),
-            data_table_edges: Vec::<(L, E)>::new(),
-        }
-    }
-
-    pub fn get_adjacency_list(&self) -> Vec<Vec<&L>> {
-        let mut nodes_iter = self.graph.node_indices();
-        let mut adjacency_list = Vec::<Vec<&L>>::new();
-
-        while let Some(idx) = nodes_iter.next() {
-            adjacency_list.push(match self
-                .graph
-                .neighbors_directed(idx, petgraph::Direction::Outgoing)
-                .map(|x| self.graph.node_weight(x))
-                .collect::<Option<Vec<&L>>>() {
-                Some(mut a) => { a.reverse(); a },
-                _ => {Vec::<&L>::new()}
-            });
-        }
-
-        adjacency_list
-    }
-}
-
-impl<L, N, E> Wavegraph<L, N, E, petgraph::Undirected> {
-    pub fn new_undirected() -> Self {
-        Wavegraph {
-            graph: UnGraph::<L, L>::default(),
-            data_table_nodes: Vec::<(L, N)>::new(),
-            data_table_edges: Vec::<(L, E)>::new(),
-        }
-    }
-
-    pub fn get_adjacency_list(&self) -> Vec<Vec<&L>> {
-        let mut nodes_iter = self.graph.node_indices();
-        let mut adjacency_list = Vec::<Vec<&L>>::new();
-
-        while let Some(idx) = nodes_iter.next() {
-            adjacency_list.push(match self
-                .graph
-                .neighbors(idx)
-                .map(|x| self.graph.node_weight(x))
-                .collect::<Option<Vec<&L>>>() {
-                Some(mut a) => { a.reverse(); a },
-                _ => {Vec::<&L>::new()}
-            });
-        }
-
-        adjacency_list
-    }
-}
-
-impl<L, N, E, Ty, Ix> Wavegraph<L, N, E, Ty, Ix>
-where
-    Ty: petgraph::EdgeType,
-    Ix: petgraph::adj::IndexType,
-    L: Clone,
-{
-    //Here we are adding a Node. This node will be stored inside of our internal graph. The real
-    //weight will be stored inside of our data_table. To access the stored data we just need the
-    //index of the node as it is the same index in our data table. Preferably all the weights
-    //should be De-/Serializable.
-    pub fn add_node(&mut self, label: L, weight: N) -> NodeIndex<Ix> {
-        let node = self.graph.add_node(label.clone());
-        self.data_table_nodes.insert(node.index(), (label, weight));
-        node
-    }
-    //We are adding an Edge between two Nodes. The real weight is being stored in a separate Vec.
-    //To access it you need to get the index of the node. That index will be the one where the data
-    //is stored.Preferably all the weights should be De-/Serializable.
-    pub fn add_edge(
-        &mut self,
-        a: NodeIndex<Ix>,
-        b: NodeIndex<Ix>,
-        label: L,
-        weight: E,
-    ) -> EdgeIndex<Ix> {
-        let edge = self.graph.add_edge(a, b, label.clone());
-        self.data_table_edges.insert(edge.index(), (label, weight));
-        edge
-    }
-
-    pub fn remove_node(&mut self, a: NodeIndex<Ix>) -> Option<(L, N)> {
-        //Remove node removes the node if it exists and it replaces it with the last node that was
-        //added. The indices are also shifted accordingly.
-        let _label = match self.graph.remove_node(a) {
-            Some(label) => label,
-            None => return None,
-        };
-
-        //This could actually panic! swap_remove is actually okay here because logically it does
-        //the same thing as remove_node namely removing the element at that index and replacing it
-        //with the last element of the data_table
-        let label_weight = self.data_table_nodes.swap_remove(a.index());
-        Some(label_weight)
-    }
-
-    pub fn remove_edge(&mut self, e: EdgeIndex<Ix>) -> Option<(L, E)> {
-        //Practically the same as with the nodes.
-        let _label = match self.graph.remove_edge(e) {
-            Some(label) => label,
-            None => return None,
-        };
-        //An assertion could be done with the label from the graph and the label from the data
-        //table but they should not differ. To do the assertion would also require a PartialEq
-        //trait bound on L
-        let label_weight = self.data_table_edges.swap_remove(e.index());
-
-        Some(label_weight)
-    }
-
-    //TODO: Implement the other functionalities like from_edges
-
-    pub fn to_qwt(&self) -> (QWT<L>, Vec<N>, Vec<E>) {
-        //Returns a QWT either 256 or 512 with both the nodes and edges data_tables for data lookup
-
-        //A node consist of two things a label and the index for the data.
-        //The same is true for an edge.
-        //Question how do we encode this into a graph?
-        todo!()
-    }
-
-    pub fn get_bitmap(&self, adjacency_list: Vec<Vec<&L>>) -> Vec<u32> {
-        let mut bit_map = Vec::with_capacity(self.graph.node_count() + self.graph.edge_count());
-        for v in adjacency_list {
-            bit_map.push(1);
-            for _w in v {
-                bit_map.push(0);
-            }
-        }
-        bit_map
-    }
-}
-=======
 // The Entrypoint of the public Crate.
 // Eventaully, the user is gonna create a WaveGraph, that stores the Data either in the
 // GraphModel- or WaveModel-State, on being a modified Petgraph, the other a QWT-based
 // Graph stored in a WaveletMatrix and a BitMap.
-// Depending on the Operations executed, the State of the Model has to be changed.
->>>>>>> 6006c391
+// Depending on the Operations executed, the State of the Model has to be changed.