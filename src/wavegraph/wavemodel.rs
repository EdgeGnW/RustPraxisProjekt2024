--- conflicted
+++ resolved
@@ -35,18 +35,13 @@
 {
     wavelet_matrix: QWT,
     sequence: Vec<L>, //input sequence. A compressed adjacency list. Needs the bitmap to be read.
-<<<<<<< HEAD
     #[serde(
         serialize_with = "serialize_bitmap",
         deserialize_with = "deserialize_bitmap"
     )]
-    bitmap: BitVector, //Here the maximum is (num_of_nodes)²
+    bitmap: Rank9Sel, //Here the maximum is (num_of_nodes)²
     #[serde_as(as = "Vec<(_, _)>")] //HashMaps are kinda akward to parse. Leave it to some crate
     edge_map: HashMap<(L, L), Vec<usize>>, //The key is a tuple of two Node labels
-=======
-    bitmap: Rank9Sel, //Here the maximum is (num_of_nodes)²
-    edge_map: HashMap<(L, L), usize>, //The key is a tuple of two Node labels
->>>>>>> 48bb4d74
     data_table_nodes: Vec<(L, N)>,
     data_table_edges: Vec<(L, E)>,
     is_directed: bool,
