use super::graphmodel::GraphModel;
use super::QWT;
use qwt::{AccessUnsigned, RankUnsigned, SelectUnsigned, QWT512};
use serde::{
    de::{SeqAccess, Visitor},
    ser::SerializeSeq,
    Deserialize, Deserializer, Serialize, Serializer,
};
use serde_with;
use std::cmp::Ordering;
use std::hash::Hash;
use std::{collections::HashMap, usize};
use sucds::bit_vectors::{BitVector, Rank, Rank9Sel, Select};

use petgraph::{graph::IndexType, EdgeType};

#[derive(thiserror::Error, Debug)]
pub enum WaveModelError {
    #[error("THE CONVERSION WENT WRONG")]
    ConversionError,
    #[error("INVALID EDGE. NO ENDPOINTS FOUND")]
    InvalidEdge,
    #[error("NODE DOES NOT EXIST")]
    NodeDoesNotExist,
    #[error("EDGE DOES NOT EXIST")]
    EdgeDoesNotExist,
}

/// # Implementation of the WaveModel-State.
/// In the WaveModel-State, the Graph is stored only in a WaveletMatrix, a BitMap
/// and a flag rather or not the Graph is directed or not.
/// The WaveModel-State has less memory storage usage then the GraphModel-State.
/// Yet because of the way a WaveletMatrix is stored in memory, some operations
/// like changing or deleting Edges or Nodes can't be performed without a change
/// into the GraphModel-State.
#[serde_with::serde_as]
#[derive(Clone, Serialize, Deserialize)]
pub struct WaveModel<L, N, E>
where
    L: Ord + Hash, //We need this trait bound for the serialization to work
{
    wavelet_matrix: QWT,
    sequence: Vec<L>, //input sequence. A compressed adjacency list. Needs the bitmap to be read.
    #[serde_as(as = "Vec<(_, _)>")] //HashMaps are kinda akward to parse. Leave it to some crate
    sequence_index_map: HashMap<L, usize>,
    #[serde(
        serialize_with = "serialize_bitmap",
        deserialize_with = "deserialize_bitmap"
    )]
    bitmap: Rank9Sel, //Here the maximum is (num_of_nodes)²
    #[serde_as(as = "Vec<(_, _)>")] //HashMaps are kinda akward to parse. Leave it to some crate
    edge_map: HashMap<(L, L), Vec<usize>>, //The key is a tuple of two Node labels
    data_table_nodes: Vec<(L, N)>,
    data_table_edges: Vec<(L, E)>,
    is_directed: bool,
    #[serde(skip)]
    is_modified: bool,
}

fn serialize_bitmap<S>(bitvec_rank9sel: &Rank9Sel, serializer: S) -> Result<S::Ok, S::Error>
where
    S: Serializer,
{
    let bitvec: &BitVector = bitvec_rank9sel.bit_vector();
    let bits: Vec<bool> = bitvec.iter().collect();
    let mut seq = serializer.serialize_seq(Some(bits.len()))?;
    for bit in bits {
        seq.serialize_element(&bit)?;
    }
    seq.end()
}

fn deserialize_bitmap<'de, D>(deserializer: D) -> Result<Rank9Sel, D::Error>
where
    D: Deserializer<'de>,
{
    struct BitVecVisitor;

    impl<'de> Visitor<'de> for BitVecVisitor {
        type Value = Rank9Sel;

        fn expecting(&self, formatter: &mut std::fmt::Formatter) -> std::fmt::Result {
            formatter.write_str("a sequence of bools")
        }

        fn visit_seq<A>(self, mut seq: A) -> Result<Rank9Sel, A::Error>
        where
            A: SeqAccess<'de>,
        {
            let mut bitvec = BitVector::new();
            while let Some(bit) = seq.next_element::<bool>()? {
                bitvec.push_bit(bit);
            }
            Ok(Rank9Sel::new(bitvec))
        }
    }

    deserializer.deserialize_seq(BitVecVisitor)
}

impl<L, N, E> WaveModel<L, N, E>
where
    L: Clone + Ord + Hash,
{
    pub fn new() -> Self {
        todo!()
    }

    /// Returns the wavelet-matrix from inside of this structure.
    pub fn wavelet_matrix(&self) -> &QWT {
        &self.wavelet_matrix
    }

    /// Returns the sequence from inside of this structure.
    pub fn sequence(&self) -> &Vec<L> {
        &self.sequence
    }

    /// Returns the bitmap from inside of this structure.
    pub fn bitmap(&self) -> &Rank9Sel {
        &self.bitmap
    }

    /// Returns the edge-map from inside of this structure.
    pub fn to_edge_map(&self) -> HashMap<(L, L), Vec<usize>> {
        self.edge_map.clone()
    }

    /// Turns the structure into two data-tables describing the mapping between labels and weights
    /// of nodes and edges.
    pub fn into_data_tables(self) -> (Vec<(L, N)>, Vec<(L, E)>) {
        (self.data_table_nodes, self.data_table_edges)
    }

    /// Returns the flag of whether the structure represents a directed graph or not.
    pub fn is_directed(&self) -> bool {
        self.is_directed
    }

    /// Returns the flag of whether the strucutre has been modified or not.
    pub fn is_modified(&self) -> bool {
        self.is_modified
    }

    /// Returns the adjacency-list belonging to the represented graph.
    pub fn to_adjacency_list(&self) -> Vec<(L, Vec<L>)> {
        let mut adjacency_list: Vec<(L, Vec<L>)> = Vec::new();
        let mut sequence_iterator = self.sequence().iter();
        let mut current_sequence: Vec<L> = Vec::new();
        let mut node_iterator = self.data_table_nodes.iter();
        let mut bitmap_iter = self.bitmap().bit_vector().iter().peekable();

        while let Some(is_node) = bitmap_iter.next() {
            if !is_node {
                let label = sequence_iterator.next().unwrap().clone();
                current_sequence.push(label);
            }

            // If the next bit indicates the beginning of a new node..
            if let Some(is_node) = bitmap_iter.peek() {
                if *is_node {
                    let node_label = node_iterator.next().unwrap().0.clone();
                    // ..add the current sequence to the adjacency list
                    adjacency_list.push((node_label, current_sequence.clone()));
                    current_sequence = Vec::new();
                }
            }
        }

        adjacency_list.push((
            node_iterator.next().unwrap().0.clone(),
            current_sequence.clone(),
        ));

        adjacency_list
    }

    /// Adds a new node to the WaveModel. Returns the index of the newly added node.
    pub fn add_node(&mut self, label: L, weight: N) -> usize {
        self.data_table_nodes.push((label, weight));
        self.is_modified = true;
        return self.data_table_nodes.len() - 1;
    }

    /// Allows updating the label and/or weight of a node. Note that the tuple containing the label
    /// and weight allows for both to be `None`. In the case of either being `None`, no operation
    /// is performed on the particular data referred to the node.
    /// Only ever returns an error if the passed index is out of bounds. In every other case, even
    /// when no data is changed, Ok(idx) is returned.
    pub fn update_node(
        &mut self,
        idx: usize,
        (new_label, new_weight): (Option<L>, Option<N>),
    ) -> Result<usize, WaveModelError> {
        if let Some((label, weight)) = self.data_table_nodes.get_mut(idx) {
            if let Some(new_l) = new_label {
                *label = new_l;
            }
            if let Some(new_w) = new_weight {
                *weight = new_w;
            }
            Ok(idx)
        } else {
            Err(WaveModelError::NodeDoesNotExist)
        }
    }

    /// Removes a node from the WaveModel. Returns an error if the passed index is out of bounds.
    /// Otherwise returns the removed node as (label_node, weight_node)-tupel.
    /// Note that calling this function will also remove edges containing the to-be-removed-node.
    pub fn remove_node(&mut self, idx: &usize) -> Result<(L, N), WaveModelError> {
        // Check if node exists, to assure following unwraps
        if let None = self.data_table_nodes.get(*idx) {
            return Err(WaveModelError::NodeDoesNotExist);
        }

        // Remove edges one-after the other, which are dependent on the node to be removed.
        // It is important that inside of each loop the index of the edge is evaluated by its
        // label, because otherwise the call to `remove_edge` would modify the indices and mess
        // with the pre-fetched indices. Therefore we must match by the label of the edge and
        // acquire the matching index in each iteration.
        let edges_containing_node: Vec<L> = self.node_edges(&idx).unwrap();
        for edge in edges_containing_node {
            let _ = self.remove_edge(&self.edge_index(&edge).unwrap());
        }

        // Do not modify bitmap nor sequence, but remember by setting the modified-bit
        self.is_modified = true;

        // Remove from data_table_nodes
        let old_node: (L, N) = self.data_table_nodes.swap_remove(*idx);

        Ok(old_node)
    }

    /// Adds a new edge to the WaveModel. May panic when either of the connected nodes does not
    /// exist inside of the WaveModel. Returns the index of the newly added edge.
    /// Refer to the `add_edge` function if additional checks should be performed.
    /// Note that this function does not return a result, but rather the index of the newly created
    /// edge directly.
    ///
    /// # Panics
    ///
    /// Will panic when supplied with at least one non-existing node.
    /// If additional checks should be performed, refer to the `add_edge` function.
    pub fn add_edge_unchecked(
        &mut self,
        label: L,
        weight: E,
        node_from: L,
        node_to: L,
        is_directed: bool,
    ) -> usize {
        // Update data_table
        self.data_table_edges.push((label, weight));
        let idx_new_edge = self.data_table_edges.len() - 1;

        // Update edge_map
        match self.edge_map.get_mut(&(node_from.clone(), node_to.clone())) {
            Some(idxs) => idxs.push(idx_new_edge),
            None => {
                self.edge_map
                    .insert((node_from.clone(), node_to.clone()), vec![idx_new_edge]);
            }
        }
        // Also add `returning` edge if model is undirected
        if !is_directed {
            match self.edge_map.get_mut(&(node_to.clone(), node_from.clone())) {
                Some(idxs) => idxs.push(idx_new_edge),
                None => {
                    self.edge_map
                        .insert((node_to.clone(), node_from.clone()), vec![idx_new_edge]);
                }
            }
        }

        // Do not modify bitmap nor sequence, but set modified bit
        self.is_modified = true;

        return idx_new_edge;
    }

    /// Adds a new edge to the WaveModel with checking beforehand if both supplied nodes actually
    /// exist inside of the current state of the WaveModel. Returns a result set potentially
    /// containing the index of the newly created edge. In case of an undirected model, only the
    /// latter index will be returned (= index of the `returning` edge; the other index can be
    /// retrieved by subtracting one).
    /// If the existence of both nodes can be assured, the `add_edge_unchecked` function can be
    /// used to save some performance going into those checks.
    pub fn add_edge(
        &mut self,
        label: L,
        weight: E,
        node_from: L,
        node_to: L,
    ) -> Result<usize, WaveModelError> {
        match self
            .data_table_nodes
            .iter()
            .filter(|(l, _)| *l == node_from || *l == node_to)
            .count()
        {
            2 => Ok(self.add_edge_unchecked(
                label.clone(),
                weight,
                node_from.clone(),
                node_to.clone(),
                self.is_directed,
            )),

            _ => Err(WaveModelError::NodeDoesNotExist),
        }
    }

    /// Allows updating the label and/or weight of an edge. Note that the tuple containing the
    /// label and weight allows for both to be `None`. In the case of either being `None`, no
    /// operationg is performed on the particular data referred to the edge.
    /// Only ever returns an error if the passed index is out of bounds. In every other case, even
    /// when no data is changed, Ok(idx) is returned.
    pub fn update_edge(
        &mut self,
        idx: usize,
        (new_label, new_weight): (Option<L>, Option<E>),
    ) -> Result<usize, WaveModelError> {
        if let Some((label, weight)) = self.data_table_edges.get_mut(idx) {
            if let Some(new_l) = new_label {
                *label = new_l;
            }
            if let Some(new_w) = new_weight {
                *weight = new_w;
            }
            Ok(idx)
        } else {
            Err(WaveModelError::EdgeDoesNotExist)
        }
    }

    /// Removes an edge from the WaveModel. Returns an error if the passed index is out of bounds.
    /// Otherwise returns the removed edge as (label_edge, weight_edge, label_node_from,
    /// label_node_to)-tupel.
    pub fn remove_edge(&mut self, idx: &usize) -> Result<(L, E, L, L), WaveModelError> {
        if let None = self.data_table_edges.get(*idx) {
            return Err(WaveModelError::EdgeDoesNotExist);
        }

        // Remember nodes, that the edge was connected to
        // This option can be safely unwrapped after the edge_map was worked on,
        // because the index is already guaranteed to exist and therefore the edge
        // has to have two nodes defining it resulting in an appearence in the edge_map
        let mut nodes: Option<(L, L)> = None;

        // Remove edge from edge_map
        let edge_map_iter = self.edge_map.iter_mut();
        // Get last index of data-table (is guaranteed to exist)
        let last_idx = self.data_table_edges.len() - 1;
        for (key, vals) in edge_map_iter {
            if vals.contains(idx) {
                // Get index position inside of vals vector
                // Can safely unwrap, because contains checks for existence,
                // therefore position will never return None
                let vals_idx = vals.iter().position(|n| *n == *idx).unwrap();
                vals.remove(vals_idx);

                // Edge index can only be part of a single edge-connection
                nodes = Some(key.clone());

                // No more work required to prepare swap_remove if passed idx
                // is at the last position
                if last_idx == *idx {
                    break;
                }
            }

            // Prepare for upcoming swap_remove
            if let Some(pos) = vals.iter().position(|x| *x == last_idx) {
                let old_idx: &mut usize = vals.get_mut(pos).unwrap();
                *old_idx = *idx;
            }
        }

        // Cleanup if vector of values is empty, the entire entry can be deleted
        if self.edge_map.get(&nodes.clone().unwrap()).unwrap().len() == 0 {
            self.edge_map.remove(&nodes.clone().unwrap());
        }

        // Do not modify bitmap nor sequence, but set modified bit
        self.is_modified = true;

        // Remove edge from data_table and swap in last edge
        let old_edge: (L, E) = self.data_table_edges.swap_remove(*idx);

        // Finally return the just removed edge
        Ok((
            old_edge.0,
            old_edge.1,
            nodes.clone().unwrap().0,
            nodes.clone().unwrap().1,
        ))
    }

    /// Tries to find the corresponding index to the supplied node-label. Returns `None` if the
    /// label cannot be found.
    /// Searches in linear time.
    pub fn node_index(&self, label: &L) -> Option<usize> {
        let mut iter = self.data_table_nodes.iter();
        let mut i = 0;

        while let Some((label_found, _)) = iter.next() {
            if *label_found == *label {
                return Some(i);
            }
            i += 1;
        }
        return None;
    }

    /// Returns the corresponding label to the supplied node-index. Returns `None` if the index is
    /// out of bounds.
    pub fn node_label(&self, idx: &usize) -> Option<&L> {
        match self.data_table_nodes.get(*idx) {
            Some((l, _)) => Some(l),
            None => None,
        }
    }

    /// Tries to find the corresponding index to the supplied edge-label. Returns `None` if the
    /// label cannot be found.
    /// Searches in linear time.
    pub fn edge_index(&self, label: &L) -> Option<usize> {
        let mut iter = self.data_table_edges.iter();
        let mut i = 0;

        while let Some((label_found, _)) = iter.next() {
            if *label_found == *label {
                return Some(i);
            }
            i += 1;
        }
        return None;
    }

    /// Returns the corresponding label to the supplied edge-index. Returns `None` if the index is
    /// out of bounds.
    pub fn edge_label(&self, idx: &usize) -> Option<&L> {
        match self.data_table_edges.get(*idx) {
            Some((l, _)) => Some(l),
            None => None,
        }
    }

    /// Returns the indices of all edges that are connected to the passed node. Explicitly returns
    /// incoming and outgoing edges, so further filtering may be needed.
    /// Returns an error, if the passed index does not belong to any existing node.
    pub fn node_edges(&mut self, idx: &usize) -> Result<Vec<L>, WaveModelError> {
        self.reconstruct_qwt();
        if let None = self.data_table_edges.get(*idx) {
            return Err(WaveModelError::NodeDoesNotExist);
        }
        //find out what section of the bitmap to look at
        let search_start_index = self.bitmap.select1(*idx).unwrap();
        let search_end_index = if let Some(x) = self.bitmap.select1(*idx + 1) {
            x
        } else {
            self.bitmap.len()
        };

        //amount of edges are the amount of zeros between
        let edges_amount = search_end_index - search_start_index - 1;

        //find where to look in the sequence based on how many edges(zeros) there were before our start index
        let edges_start_index = self.bitmap.rank0(search_start_index).unwrap();
        let edges_end_index = edges_start_index + edges_amount;

<<<<<<< HEAD
        //use the indeces to get the edge labels. skip looping edges because they will be counted as incoming edges in the next step.
        let mut edges: Vec<L> = (edges_start_index..edges_end_index)
            .filter_map(|n| {
                if self.index_access(n).unwrap() != *idx {
                    Some(self.data_table_edges[n].0.clone())
                } else {
                    None
                }
            })
            .collect();
=======
        //use the indices to get the edge labels. skip looping edges because they will be counted as incoming edges in the next step.
        let mut edges: Vec<L> = (edges_start_index..edges_end_index).filter_map(
            |n| if self.index_access(n).unwrap() != *idx {Some(self.data_table_edges[n].0.clone())} else {None}
        ).collect();
>>>>>>> dd1a8e5d

        //how often does the symbol idx appear in the sequence
        let incoming_edges_amount = self.index_rank(*idx, self.sequence.len()).unwrap();
        //get all the instances of idx and clone the corresponing edge label
        edges.append(
            &mut (0..incoming_edges_amount)
                .map(|n| {
                    self.data_table_edges[self.index_select(*idx, n + 1).unwrap()]
                        .0
                        .clone()
                })
                .collect(),
        );

        return Ok(edges);
    }

    /// Returns the indices of all incoming edges that are connected to the passed node.
    /// Returns an error, if the passed index does not belong to any existing node.
    pub fn node_incoming_edges(&mut self, idx: &usize) -> Result<Vec<L>, WaveModelError> {
        self.reconstruct_qwt();
        if let None = self.data_table_edges.get(*idx) {
            return Err(WaveModelError::NodeDoesNotExist);
        }

        let seq_length = match self.wavelet_matrix {
            QWT::QWT256(ref qwt) => qwt.len(),
            QWT::QWT512(ref qwt) => qwt.len(),
        };

        //how often does the symbol idx appear in the sequence
        let incoming_edges_amount = self.index_rank(*idx, seq_length).unwrap();
        //get all the instances of idx and clone the corresponing edge label
        let incoming_edges: Vec<L> = (0..incoming_edges_amount)
            .map(|n| {
                self.data_table_edges[self.index_select(*idx, n + 1).unwrap()]
                    .0
                    .clone()
            })
            .collect();

        return Ok(incoming_edges);
    }

    /// Returns the indices of all outgoing edges that are connected to the passed node.
    /// Returns an error, if the passed index does not belong to any existing node.
    pub fn node_outgoing_edges(&mut self, idx: &usize) -> Result<Vec<L>, WaveModelError> {
        self.reconstruct_qwt();
        if let None = self.data_table_edges.get(*idx) {
            return Err(WaveModelError::NodeDoesNotExist);
        }
        //find out what section of the bitmap to look at
        let search_start_index = self.bitmap.select1(*idx).unwrap();
        let search_end_index = if let Some(x) = self.bitmap.select1(*idx + 1) {
            x
        } else {
            self.bitmap.len()
        };

        //amount of edges are the amount of zeros between
        let edges_amount = search_end_index - search_start_index - 1;

        //find where to look in the sequence based on how many edges(zeros) there were before our start index
        let edges_start_index = self.bitmap.rank0(search_start_index).unwrap();
        let edges_end_index = edges_start_index + edges_amount;

<<<<<<< HEAD
        //use the indeces to get the edge labels
        let outgoing_edges: Vec<L> = (edges_start_index..edges_end_index)
            .map(|n| self.data_table_edges[n].0.clone())
            .collect();
=======
        //use the indices to get the edge labels
        let outgoing_edges: Vec<L> = (edges_start_index..edges_end_index).map(
            |n| self.data_table_edges[n].0.clone()
        ).collect();
>>>>>>> dd1a8e5d

        return Ok(outgoing_edges);
    }

    pub fn node_neighbours(&mut self, idx: &usize) -> Result<Vec<L>, WaveModelError> {
        self.reconstruct_qwt();
        if let None = self.data_table_edges.get(*idx) {
            return Err(WaveModelError::NodeDoesNotExist);
        }

        //find out what section of the bitmap to look at
        let search_start_index = self.bitmap.select1(*idx).unwrap();
        let search_end_index = if let Some(x) = self.bitmap.select1(*idx + 1) {
            x
        } else {
            self.bitmap.len()
        };

        //amount of edges are the amount of zeros between
        let edges_amount = search_end_index - search_start_index - 1;

        //find where to look in the sequence based on how many edges(zeros) there were before our start index
        let edges_start_index = self.bitmap.rank0(search_start_index).unwrap();
        let edges_end_index = edges_start_index + edges_amount;

<<<<<<< HEAD
        //use the indeces to get the edge labels
        let outgoing_edges: Vec<L> = (edges_start_index..edges_end_index)
            .map(|n| {
                self.data_table_nodes[self.index_access(n).unwrap()]
                    .0
                    .clone()
            })
            .collect();
=======
        //use the indices to get the edge labels
        let outgoing_edges: Vec<L> = (edges_start_index..edges_end_index).map(
            |n| self.data_table_nodes[self.index_access(n).unwrap()].0.clone()
        ).collect();
>>>>>>> dd1a8e5d

        return Ok(outgoing_edges);
    }

    /// Reconstruct the wavelet-matrix, sequence and bitmap to represent the previously added
    /// modifications to the model. Only proceeds with the reconstruction, if the modified bit is
    /// set.
    fn reconstruct_qwt(&mut self) {
        if !self.is_modified {
            return;
        }

        // Sequence & bitmap
        let mut sequence: Vec<L> = Vec::new();
        let mut bitvec: BitVector = BitVector::new();

        // Order of sequence (and bitmap) is in order of data_table_nodes
        for (node_from, _) in &self.data_table_nodes {
            bitvec.push_bit(true);
            let mut outgoing_nodes = self
                .edge_map
                .iter()
                .filter(|((from, _), _)| *from == *node_from)
                .map(|((_, to), _)| to)
                .collect::<Vec<&L>>();

            outgoing_nodes.sort_unstable_by(|a, b| {
                if self.node_index(a).unwrap() < self.node_index(b).unwrap() {
                    Ordering::Less
                } else if self.node_index(a).unwrap() > self.node_index(b).unwrap() {
                    Ordering::Greater
                } else {
                    Ordering::Equal
                }
            });

            for node_to in outgoing_nodes {
                bitvec.push_bit(false);
                sequence.push((*node_to).clone());
            }
        }
        self.sequence = sequence.clone();
        self.bitmap = Rank9Sel::new(bitvec);

        let sequence_indices: Vec<usize> = sequence
            .iter()
            .map(|l| self.node_index(l).unwrap())
            .collect();
        let mut sequence_index_map: HashMap<L, usize> = HashMap::new();

        for (label, idx) in sequence
            .iter()
            .cloned()
            .zip(sequence_indices.iter().cloned())
            .collect::<Vec<(L, usize)>>()
        {
            sequence_index_map.insert(label, idx);
        }
        self.sequence_index_map = sequence_index_map;

        // Wavelet-matrix
        self.wavelet_matrix = QWT::QWT256(qwt::QWT256::from(sequence_indices));
    }

    /// Executes the bitvector-rank-function onto the underlying wavelet-matrix.
    /// This will force a reconstruction of the underlying wavelet-matrix, if the structure has
    /// been modified.
    pub fn rank(&mut self, label: L, n: usize) -> Option<usize> {
        self.reconstruct_qwt();

        let index = match self.sequence_index_map.get(&label) {
            Some(index) => *index,
            None => return None,
        };

        match self.wavelet_matrix {
            QWT::QWT256(ref qwt) => qwt.rank(index, n),
            QWT::QWT512(ref qwt) => qwt.rank(index, n),
        }
    }

    /// Executes the bitvector-rank-function onto the underlying wavelet-matrix.
    /// This will force a reconstruction of the underlying wavelet-matrix, if the structure has
    /// been modified.
    pub fn index_rank(&self, index: usize, n: usize) -> Option<usize> {
        match self.wavelet_matrix {
            QWT::QWT256(ref qwt) => qwt.rank(index, n),
            QWT::QWT512(ref qwt) => qwt.rank(index, n),
        }
    }

    /// Executes the bitvector-access-function onto the underlying wavelet-matrix.
    /// This will force a reconstruction of the underlying wavelet-matrix, if the structure has
    /// been modified.
    pub fn access(&mut self, n: usize) -> Option<&(L, N)> {
        self.reconstruct_qwt();

        match self.wavelet_matrix {
            QWT::QWT256(ref qwt) => {
                let index = match qwt.get(n) {
                    Some(index) => index,
                    None => return None,
                };
                //wasteful step if node weight isn't needed. Maybe this should be a seperate functrion call.
                self.data_table_nodes.get(index)
            }
            QWT::QWT512(ref qwt) => {
                let index = match qwt.get(n) {
                    Some(index) => index,
                    None => return None,
                };

                self.data_table_nodes.get(index)
            }
        }
    }

    /// Executes the bitvector-access-function onto the underlying wavelet-matrix.
    /// This will force a reconstruction of the underlying wavelet-matrix, if the structure has
    /// been modified.
    pub fn index_access(&self, n: usize) -> Option<usize> {
        match self.wavelet_matrix {
            QWT::QWT256(ref qwt) => {
                match qwt.get(n) {
                    Some(index) => return Some(index),
                    None => return None,
                };
            }
            QWT::QWT512(ref qwt) => {
                match qwt.get(n) {
                    Some(index) => return Some(index),
                    None => return None,
                };
            }
        }
    }

    /// Executes the bitvector-select-function onto the underlying wavelet-matrix.
    /// This will force a reconstruction of the underlying wavelet-matrix, if the structure has
    /// been modified.
    pub fn select(&mut self, label: L, n: usize) -> Option<usize> {
        self.reconstruct_qwt();

        let index = match self.sequence_index_map.get(&label) {
            Some(index) => *index,
            None => return None,
        };

        match self.wavelet_matrix {
            QWT::QWT256(ref qwt) => qwt.select(index, n),
            QWT::QWT512(ref qwt) => qwt.select(index, n),
        }
    }

    /// Executes the bitvector-select-function onto the underlying wavelet-matrix.
    /// This will force a reconstruction of the underlying wavelet-matrix, if the structure has
    /// been modified.
    pub fn index_select(&self, index: usize, n: usize) -> Option<usize> {
        match self.wavelet_matrix {
            QWT::QWT256(ref qwt) => qwt.select(index, n),
            QWT::QWT512(ref qwt) => qwt.select(index, n),
        }
    }
}

impl<L, N, E, Ty, Ix> TryFrom<GraphModel<L, N, E, Ty, Ix>> for WaveModel<L, N, E>
where
    Ty: EdgeType,
    Ix: IndexType,
    L: Clone + Ord + Hash,
{
    type Error = WaveModelError;
    fn try_from(value: GraphModel<L, N, E, Ty, Ix>) -> Result<Self, Self::Error> {
        let adjacency_list = value.to_adjacency_list();
        let mut edge_map: HashMap<(L, L), Vec<usize>> = HashMap::new();

        let mut bitmap_vec = BitVector::new();

        let mut sequence = Vec::new();

        for (_, neighbor_labels) in adjacency_list {
            bitmap_vec.push_bit(true);
            for neighbor_label in neighbor_labels {
                bitmap_vec.push_bit(false);
                sequence.push(neighbor_label);
            }
        }

        let bitmap = Rank9Sel::new(bitmap_vec);

        for edge_index in value.edge_indicies() {
            match value.edge_endpoints(edge_index) {
                Some((a, b)) => {
                    let label_tupel = match (value.node_label(a), value.node_label(b)) {
                        (Some(a_label), Some(b_label)) => (a_label.clone(), b_label.clone()),
                        _ => return Err(WaveModelError::ConversionError),
                    };

                    let possible_edge = edge_map.get_mut(&label_tupel);
                    match possible_edge {
                        Some(edge) => edge.push(edge_index.index()),
                        None => {
                            edge_map.insert(label_tupel, Vec::from([edge_index.index()]));
                        }
                    }
                }
                None => return Err(WaveModelError::InvalidEdge),
            }
        }

        let is_directed = value.is_directed();

        let (data_table_nodes, data_table_edges) = value.into_data_tables();

        //SUPA EXPENSIVE
        let temp_node_index_hash_map: HashMap<&L, usize> = data_table_nodes
            .iter()
            .enumerate()
            .map(|(i, (label, _))| (label, i))
            .collect();

        let sequence_indices = sequence
            .iter()
            .map(|label| temp_node_index_hash_map.get(label).unwrap().clone())
            .collect::<Vec<usize>>();

        let sequence_index_map = sequence
            .iter()
            .cloned()
            .zip(sequence_indices.clone())
            .collect();

        let wavelet_matrix = QWT::QWT256(qwt::QWT256::from(sequence_indices));

        let wavemodel = WaveModel {
            wavelet_matrix,
            sequence,
            sequence_index_map,
            bitmap,
            edge_map,
            data_table_nodes,
            data_table_edges,
            is_directed,
            is_modified: false,
        };

        Ok(wavemodel)
    }
}

#[cfg(test)]
mod test {
    use super::QWT;
    use crate::wavegraph::WaveModel;
    use qwt::AccessUnsigned;
    use std::collections::HashMap;
    use sucds::bit_vectors::{BitVector, Rank, Rank9Sel, Select};

    fn create_empty_directed_test_model() -> WaveModel<String, usize, usize> {
        let sequence = vec![];
        let sequence_index_map = HashMap::<String, usize>::new();
        let bitmap = Rank9Sel::new(BitVector::new());
        let edge_map = HashMap::<(String, String), Vec<usize>>::new();
        let data_table_nodes = vec![];
        let data_table_edges = vec![];
        let wavelet_matrix = QWT::QWT256(qwt::QWT256::from(vec![]));

        WaveModel {
            wavelet_matrix,
            sequence,
            sequence_index_map,
            bitmap,
            edge_map,
            data_table_nodes,
            data_table_edges,
            is_directed: true,
            is_modified: false,
        }
    }

    fn create_empty_undirected_test_model() -> WaveModel<String, usize, usize> {
        let sequence = vec![];
        let sequence_index_map = HashMap::<String, usize>::new();
        let bitmap = Rank9Sel::new(BitVector::new());
        let edge_map = HashMap::<(String, String), Vec<usize>>::new();
        let data_table_nodes = vec![];
        let data_table_edges = vec![];
        let wavelet_matrix = QWT::QWT256(qwt::QWT256::from(vec![]));

        WaveModel {
            wavelet_matrix,
            sequence,
            sequence_index_map,
            bitmap,
            edge_map,
            data_table_nodes,
            data_table_edges,
            is_directed: false,
            is_modified: false,
        }
    }

    fn create_directed_test_model() -> WaveModel<String, usize, usize> {
        let sequence = vec![
            "v2".to_string(),
            "v3".to_string(),
            "v1".to_string(),
            "v1".to_string(),
            "v2".to_string(),
        ];
        let bitmap = Rank9Sel::from_bits([true, false, false, true, false, true, false, false]);
        let mut edge_map = HashMap::<(String, String), Vec<usize>>::new();
        edge_map.insert(("v1".to_string(), "v2".to_string()), vec![0 as usize]);
        edge_map.insert(("v1".to_string(), "v3".to_string()), vec![1 as usize]);
        edge_map.insert(("v2".to_string(), "v1".to_string()), vec![2 as usize]);
        edge_map.insert(("v3".to_string(), "v1".to_string()), vec![3 as usize]);
        edge_map.insert(("v3".to_string(), "v2".to_string()), vec![4 as usize]);

        // The indexing of the nodes may be wrong
        let data_table_nodes = vec![
            ("v1".to_string(), 0),
            ("v2".to_string(), 1),
            ("v3".to_string(), 2),
        ];
        let data_table_edges = vec![
            ("e1".to_string(), 0),
            ("e2".to_string(), 1),
            ("e3".to_string(), 2),
            ("e4".to_string(), 3),
            ("e5".to_string(), 4),
        ];

        let mut sequence_idx: Vec<usize> = Vec::new();
        let mut sequence_index_map = HashMap::new();

        for node in &sequence {
            for (n, idx) in &data_table_nodes {
                if node == n {
                    sequence_idx.push(idx.clone());
                    sequence_index_map.insert(n.clone(), idx.clone());
                    break;
                }
            }
        }

        let wavelet_matrix = QWT::QWT256(qwt::QWT256::from(sequence_idx));

        WaveModel {
            wavelet_matrix,
            sequence,
            sequence_index_map,
            bitmap,
            edge_map,
            data_table_nodes,
            data_table_edges,
            is_directed: true,
            is_modified: false,
        }
    }

    fn create_undirected_test_model() -> WaveModel<String, usize, usize> {
        let sequence = vec![
            "v2".to_string(),
            "v3".to_string(),
            "v1".to_string(),
            "v3".to_string(),
            "v1".to_string(),
            "v2".to_string(),
        ];
        let bitmap =
            Rank9Sel::from_bits([true, false, false, true, false, false, true, false, false]);
        let mut edge_map = HashMap::<(String, String), Vec<usize>>::new();
        edge_map.insert(("v1".to_string(), "v2".to_string()), vec![0 as usize]);
        edge_map.insert(("v1".to_string(), "v3".to_string()), vec![1 as usize]);
        edge_map.insert(("v2".to_string(), "v1".to_string()), vec![2 as usize]);
        edge_map.insert(("v2".to_string(), "v3".to_string()), vec![3 as usize]);
        edge_map.insert(("v3".to_string(), "v1".to_string()), vec![4 as usize]);
        edge_map.insert(("v3".to_string(), "v2".to_string()), vec![5 as usize]);

        // The indexing of the nodes may be wrong
        let data_table_nodes = vec![
            ("v1".to_string(), 0),
            ("v2".to_string(), 1),
            ("v3".to_string(), 2),
        ];
        let data_table_edges = vec![
            ("e1".to_string(), 0),
            ("e2".to_string(), 1),
            ("e3".to_string(), 2),
            ("e4".to_string(), 3),
            ("e5".to_string(), 4),
            ("e6".to_string(), 5),
        ];

        let mut sequence_idx: Vec<usize> = Vec::new();
        let mut sequence_index_map = HashMap::new();

        for node in &sequence {
            for (n, idx) in &data_table_nodes {
                if node == n {
                    sequence_idx.push(idx.clone());
                    sequence_index_map.insert(n.clone(), idx.clone());
                    break;
                }
            }
        }

        let wavelet_matrix = QWT::QWT256(qwt::QWT256::from(sequence_idx));

        WaveModel {
            wavelet_matrix,
            sequence,
            sequence_index_map,
            bitmap,
            edge_map,
            data_table_nodes,
            data_table_edges,
            is_directed: false,
            is_modified: false,
        }
    }

    #[test]
    fn check_adjacency_list_directed() {
        let model = create_directed_test_model();
        let found = model.to_adjacency_list();

        let expected = vec![
            ("v1".to_string(), vec!["v2".to_string(), "v3".to_string()]),
            ("v2".to_string(), vec!["v1".to_string()]),
            ("v3".to_string(), vec!["v1".to_string(), "v2".to_string()]),
        ];

        assert!(
            found == expected,
            "Adjacency list was not as expected!\nExpected: {0:?}\nFound: {1:?}",
            expected,
            found
        );
    }

    #[test]
    fn check_adjacency_list_undirected() {
        let model = create_undirected_test_model();
        let found = model.to_adjacency_list();

        let expected = vec![
            ("v1".to_string(), vec!["v2".to_string(), "v3".to_string()]),
            ("v2".to_string(), vec!["v1".to_string(), "v3".to_string()]),
            ("v3".to_string(), vec!["v1".to_string(), "v2".to_string()]),
        ];

        assert!(
            found == expected,
            "Adjacency list was not as expected!\nExpected: {0:?}\nFound: {1:?}",
            expected,
            found
        );
    }

    #[test]
    fn check_node_edges() {
        let mut model = create_directed_test_model();

        let node_edges_found = model.node_edges(&(0 as usize)).unwrap();
        let node_edges_expected = vec![
            "e1".to_string(),
            "e2".to_string(),
            "e3".to_string(),
            "e4".to_string(),
        ];

        assert!(
            //check if 2 vectors have the same elements in any order
            node_edges_expected
                .iter()
                .all(|item| node_edges_found.contains(item))
                && node_edges_found
                    .iter()
                    .all(|item| node_edges_expected.contains(item)),
            "node edges are not as expected!\nExpected: {0:?}\nFound: {1:?}",
            node_edges_expected,
            node_edges_found
        );
    }

    #[test]
    fn check_node_incoming_edges() {
        let mut model = create_directed_test_model();

        let node_edges_found = model.node_incoming_edges(&(1 as usize)).unwrap();
        let node_edges_expected = vec!["e1".to_string(), "e5".to_string()];
        assert!(
            //check if 2 vectors have the same elements in any order
            node_edges_expected
                .iter()
                .all(|item| node_edges_found.contains(item))
                && node_edges_found
                    .iter()
                    .all(|item| node_edges_expected.contains(item)),
            "node edges are not as expected!\nExpected: {0:?}\nFound: {1:?}",
            node_edges_expected,
            node_edges_found
        );
    }

    #[test]
    fn check_node_outgoing_edges() {
        let mut model = create_directed_test_model();

        let node_edges_found = model.node_outgoing_edges(&(0 as usize)).unwrap();
        let node_edges_expected = vec!["e1".to_string(), "e2".to_string()];
        assert!(
            //check if 2 vectors have the same elements in any order
            node_edges_expected
                .iter()
                .all(|item| node_edges_found.contains(item))
                && node_edges_found
                    .iter()
                    .all(|item| node_edges_expected.contains(item)),
            "node edges are not as expected!\nExpected: {0:?}\nFound: {1:?}",
            node_edges_expected,
            node_edges_found
        );
    }

    #[test]
    fn check_node_neighbours() {
        let mut model = create_directed_test_model();

        let node_neighbours_found = model.node_neighbours(&(0 as usize)).unwrap();
        let node_neighbours_expected = vec!["v2".to_string(), "v3".to_string()];
        assert!(
            //check if 2 vectors have the same elements in any order
            node_neighbours_expected
                .iter()
                .all(|item| node_neighbours_found.contains(item))
                && node_neighbours_found
                    .iter()
                    .all(|item| node_neighbours_expected.contains(item)),
            "node neighbours are not as expected!\nExpected: {0:?}\nFound: {1:?}",
            node_neighbours_expected,
            node_neighbours_found
        );
    }

    #[test]
    fn check_add_node_directed() {
        let mut model = create_empty_directed_test_model();
        model.add_node("v1".to_string(), 42 as usize);

        let edge_map_expected = HashMap::<(String, String), Vec<usize>>::new();
        let data_table_nodes_expected = vec![("v1".to_string(), 42 as usize)];
        let data_table_edges_expected = vec![];

        let is_directed_expected = true;
        let is_modified_expected = true;

        check_members_equal_to(
            &model,
            &(model.sequence),
            &(model.bitmap),
            &edge_map_expected,
            &data_table_nodes_expected,
            &data_table_edges_expected,
            &is_directed_expected,
            &is_modified_expected,
        );
    }

    #[test]
    fn check_add_node_undirected() {
        let mut model = create_empty_undirected_test_model();
        model.add_node("v1".to_string(), 42 as usize);

        let edge_map_expected = HashMap::<(String, String), Vec<usize>>::new();
        let data_table_nodes_expected = vec![("v1".to_string(), 42 as usize)];
        let data_table_edges_expected = vec![];

        let is_directed_expected = false;
        let is_modified_expected = true;

        check_members_equal_to(
            &model,
            &(model.sequence),
            &(model.bitmap),
            &edge_map_expected,
            &data_table_nodes_expected,
            &data_table_edges_expected,
            &is_directed_expected,
            &is_modified_expected,
        );
    }

    #[test]
    fn check_remove_node_directed() {
        let mut model = create_directed_test_model();
        if let Ok(_) = model.remove_node(&(2 as usize)) {
            let mut edge_map_expected = HashMap::<(String, String), Vec<usize>>::new();
            edge_map_expected.insert(("v1".to_string(), "v2".to_string()), vec![0 as usize]);
            edge_map_expected.insert(("v2".to_string(), "v1".to_string()), vec![1 as usize]);

            let data_table_nodes_expected = vec![("v1".to_string(), 0), ("v2".to_string(), 1)];
            let data_table_edges_expected = vec![("e1".to_string(), 0), ("e3".to_string(), 2)];

            let is_directed_expected = true;
            let is_modified_expected = true;

            check_members_equal_to(
                &model,
                &(model.sequence),
                &(model.bitmap),
                &edge_map_expected,
                &data_table_nodes_expected,
                &data_table_edges_expected,
                &is_directed_expected,
                &is_modified_expected,
            );
        } else {
            assert!(false, "Call to `remove_node` function failed!");
        }
    }

    #[test]
    fn check_remove_node_undirected() {
        let mut model = create_undirected_test_model();
        if let Ok(_) = model.remove_node(&(1 as usize)) {
            let mut edge_map_expected = HashMap::<(String, String), Vec<usize>>::new();
            edge_map_expected.insert(("v3".to_string(), "v1".to_string()), vec![0 as usize]);
            edge_map_expected.insert(("v1".to_string(), "v3".to_string()), vec![1 as usize]);

            let data_table_nodes_expected = vec![("v1".to_string(), 0), ("v3".to_string(), 2)];
            let data_table_edges_expected = vec![("e5".to_string(), 4), ("e2".to_string(), 1)];

            let is_directed_expected = false;
            let is_modified_expected = true;

            check_members_equal_to(
                &model,
                &(model.sequence),
                &(model.bitmap),
                &edge_map_expected,
                &data_table_nodes_expected,
                &data_table_edges_expected,
                &is_directed_expected,
                &is_modified_expected,
            );
        } else {
            assert!(false, "Call to `remove_node` function failed!");
        }
    }

    #[test]
    fn check_add_edge_directed() {
        let mut model = create_directed_test_model();
        if let Ok(_) = model.add_edge(
            "e99".to_string(),
            42 as usize,
            "v1".to_string(),
            "v2".to_string(),
        ) {
            let mut edge_map_expected = HashMap::<(String, String), Vec<usize>>::new();
            edge_map_expected.insert(
                ("v1".to_string(), "v2".to_string()),
                vec![0 as usize, 5 as usize],
            );
            edge_map_expected.insert(("v1".to_string(), "v3".to_string()), vec![1 as usize]);
            edge_map_expected.insert(("v2".to_string(), "v1".to_string()), vec![2 as usize]);
            edge_map_expected.insert(("v3".to_string(), "v1".to_string()), vec![3 as usize]);
            edge_map_expected.insert(("v3".to_string(), "v2".to_string()), vec![4 as usize]);

            let data_table_nodes_expected = vec![
                ("v1".to_string(), 0),
                ("v2".to_string(), 1),
                ("v3".to_string(), 2),
            ];

            let data_table_edges_expected = vec![
                ("e1".to_string(), 0),
                ("e2".to_string(), 1),
                ("e3".to_string(), 2),
                ("e4".to_string(), 3),
                ("e5".to_string(), 4),
                ("e99".to_string(), 42),
            ];

            let is_directed_expected = true;
            let is_modified_expected = true;

            check_members_equal_to(
                &model,
                &(model.sequence),
                &(model.bitmap),
                &edge_map_expected,
                &data_table_nodes_expected,
                &data_table_edges_expected,
                &is_directed_expected,
                &is_modified_expected,
            );
        } else {
            assert!(false, "Call to `add_edge` function failed!");
        }
    }

    #[test]
    fn check_add_edge_undirected() {
        let mut model = create_undirected_test_model();

        if let Ok(_) = model.add_edge(
            "e99".to_string(),
            42 as usize,
            "v1".to_string(),
            "v2".to_string(),
        ) {
            let mut edge_map_expected = HashMap::<(String, String), Vec<usize>>::new();
            edge_map_expected.insert(
                ("v1".to_string(), "v2".to_string()),
                vec![0 as usize, 6 as usize],
            );
            edge_map_expected.insert(("v1".to_string(), "v3".to_string()), vec![1 as usize]);
            edge_map_expected.insert(
                ("v2".to_string(), "v1".to_string()),
                vec![2 as usize, 6 as usize],
            );
            edge_map_expected.insert(("v2".to_string(), "v3".to_string()), vec![3 as usize]);
            edge_map_expected.insert(("v3".to_string(), "v1".to_string()), vec![4 as usize]);
            edge_map_expected.insert(("v3".to_string(), "v2".to_string()), vec![5 as usize]);

            let data_table_nodes_expected = vec![
                ("v1".to_string(), 0),
                ("v2".to_string(), 1),
                ("v3".to_string(), 2),
            ];

            let data_table_edges_expected = vec![
                ("e1".to_string(), 0),
                ("e2".to_string(), 1),
                ("e3".to_string(), 2),
                ("e4".to_string(), 3),
                ("e5".to_string(), 4),
                ("e6".to_string(), 5),
                ("e99".to_string(), 42),
            ];

            let is_directed_expected = false;
            let is_modified_expected = true;

            check_members_equal_to(
                &model,
                &(model.sequence),
                &(model.bitmap),
                &edge_map_expected,
                &data_table_nodes_expected,
                &data_table_edges_expected,
                &is_directed_expected,
                &is_modified_expected,
            );
        } else {
            assert!(false, "Call to `add_edge` function failed!");
        }
    }

    #[test]
    fn check_remove_edge_directed() {
        let mut model = create_directed_test_model();
        if let Ok(_) = model.remove_edge(&(3 as usize)) {
            let mut edge_map_expected = HashMap::<(String, String), Vec<usize>>::new();
            edge_map_expected.insert(("v1".to_string(), "v2".to_string()), vec![0 as usize]);
            edge_map_expected.insert(("v1".to_string(), "v3".to_string()), vec![1 as usize]);
            edge_map_expected.insert(("v2".to_string(), "v1".to_string()), vec![2 as usize]);
            edge_map_expected.insert(("v3".to_string(), "v2".to_string()), vec![3 as usize]);

            let data_table_nodes_expected = vec![
                ("v1".to_string(), 0),
                ("v2".to_string(), 1),
                ("v3".to_string(), 2),
            ];

            let data_table_edges_expected = vec![
                ("e1".to_string(), 0),
                ("e2".to_string(), 1),
                ("e3".to_string(), 2),
                ("e5".to_string(), 4),
            ];

            let is_directed_expected = true;
            let is_modified_expected = true;

            check_members_equal_to(
                &model,
                &(model.sequence),
                &(model.bitmap),
                &edge_map_expected,
                &data_table_nodes_expected,
                &data_table_edges_expected,
                &is_directed_expected,
                &is_modified_expected,
            );
        } else {
            assert!(false, "Call to `remove_edge` function failed!");
        }
    }

    #[test]
    fn check_remove_edge_undirected() {
        let mut model = create_undirected_test_model();
        if let Ok(_) = model.remove_edge(&(2 as usize)) {
            let mut edge_map_expected = HashMap::<(String, String), Vec<usize>>::new();
            edge_map_expected.insert(("v1".to_string(), "v2".to_string()), vec![0 as usize]);
            edge_map_expected.insert(("v1".to_string(), "v3".to_string()), vec![1 as usize]);
            edge_map_expected.insert(("v2".to_string(), "v3".to_string()), vec![3 as usize]);
            edge_map_expected.insert(("v3".to_string(), "v1".to_string()), vec![4 as usize]);
            edge_map_expected.insert(("v3".to_string(), "v2".to_string()), vec![2 as usize]);

            let data_table_nodes_expected = vec![
                ("v1".to_string(), 0),
                ("v2".to_string(), 1),
                ("v3".to_string(), 2),
            ];

            let data_table_edges_expected = vec![
                ("e1".to_string(), 0),
                ("e2".to_string(), 1),
                ("e6".to_string(), 5),
                ("e4".to_string(), 3),
                ("e5".to_string(), 4),
            ];

            let is_directed_expected = false;
            let is_modified_expected = true;

            check_members_equal_to(
                &model,
                &(model.sequence),
                &(model.bitmap),
                &edge_map_expected,
                &data_table_nodes_expected,
                &data_table_edges_expected,
                &is_directed_expected,
                &is_modified_expected,
            );
        } else {
            assert!(false, "Call to `remove_edge` function failed!");
        }
    }

    fn check_members_equal_to<
        L: std::fmt::Debug + std::cmp::PartialEq + std::hash::Hash + std::cmp::Ord,
        N: std::fmt::Debug + std::cmp::PartialEq,
        E: std::fmt::Debug + std::cmp::PartialEq,
    >(
        model: &WaveModel<L, N, E>,
        sequence_expected: &Vec<L>,
        bitmap_expected: &Rank9Sel,
        edge_map_expected: &HashMap<(L, L), Vec<usize>>,
        data_table_nodes_expected: &Vec<(L, N)>,
        data_table_edges_expected: &Vec<(L, E)>,
        is_directed_expected: &bool,
        is_modified_expected: &bool,
    ) {
        let sequence_found = &model.sequence;
        assert!(
            *sequence_found == *sequence_expected,
            "Sequence is not as expected!\nExpected: {0:?}\nFound: {1:?}",
            sequence_expected,
            sequence_found
        );

        let bitmap_found = &model.bitmap;
        assert!(
            *bitmap_found == *bitmap_expected,
            "Bitmap is not as expected!\nExpected: {0:?}\nFound: {1:?}",
            bitmap_expected,
            bitmap_found
        );

        let edge_map_found = &model.edge_map;
        assert!(
            *edge_map_found == *edge_map_expected,
            "edge_map is not as expected!\nExpected: {0:?}\nFound: {1:?}",
            edge_map_expected,
            edge_map_found
        );

        let data_table_nodes_found = &model.data_table_nodes;
        assert!(
            *data_table_nodes_found == *data_table_nodes_expected,
            "data_table_nodes is not as expected!\nExpected: {0:?}\nFound: {1:?}",
            data_table_nodes_expected,
            data_table_nodes_found
        );

        let data_table_edges_found = &model.data_table_edges;
        assert!(
            *data_table_edges_found == *data_table_edges_expected,
            "data_table_edges is not as expected!\nExpected: {0:?}\nFound: {1:?}",
            data_table_edges_expected,
            data_table_edges_found
        );

        let is_directed_found = &model.is_directed;
        assert!(
            *is_directed_found == *is_directed_expected,
            "WaveModel direction has unexpectedly changed!",
        );

        let is_modified_found = &model.is_modified;
        assert!(
            *is_modified_found == *is_modified_expected,
            "The modified-bit has not been set correctly!\nExpected: {0:?}\nFound: {1:?}",
            is_modified_expected,
            is_modified_found
        );
    }

    fn check_sequence_index() {
        let model = create_directed_test_model();
        let expected = vec![1, 2, 0, 0, 1];

        match model.wavelet_matrix() {
            QWT::QWT256(qwt) => {
                for (i, e) in expected.into_iter().enumerate() {
                    assert!(e == qwt.get(i).unwrap())
                }
            }
            QWT::QWT512(qwt) => {
                for (i, e) in expected.into_iter().enumerate() {
                    assert!(e == qwt.get(i).unwrap())
                }
            }
        };
    }

    #[test]
    fn check_rank() {
        let mut model = create_directed_test_model();
        let n = 5; // Kinda weird but n is not inclusive so you have to go one further even
                   // when this value would be larger than the indexing of a Vec
        let data = model.rank("v2".to_owned(), n).unwrap();
        assert!(data == 2);
    }

    #[test]
    fn check_access() {
        let mut model = create_directed_test_model();
        let n = 2;
        let data = model.access(n).unwrap();
        assert!(data.0 == "v1".to_owned());
    }

    #[test]
    fn check_select() {
        let mut model = create_directed_test_model();
        let n = 2;
        let data = model.select("v2".to_owned(), n).unwrap();
        assert!(data == 4);
    }

    #[test]
    fn check_reconstruct_qwt() {
        let mut model = create_undirected_test_model();
        if let Err(_) = model.remove_node(&(1 as usize)) {
            assert!(false, "Call to `remove_node` function failed!");
        }

        // Do the reconstruction
        model.reconstruct_qwt();

        let sequence_found = model.sequence.to_owned();
        let sequence_index_map_found = model.sequence_index_map.to_owned();
        let bitmap_found = model.bitmap.to_owned();

        // Wavelet matrix cannot be checked properly, so only check other data-structures,
        // especially the sequence-index, which is used as the input for the wavelet-matrix
        let sequence_expected: Vec<String> = vec!["v3".to_string(), "v1".to_string()];

        let mut sequence_index_map_expected: HashMap<String, usize> = HashMap::new();
        sequence_index_map_expected.insert(
            "v1".to_string(),
            model.node_index(&"v1".to_string()).unwrap(),
        );
        sequence_index_map_expected.insert(
            "v3".to_string(),
            model.node_index(&"v3".to_string()).unwrap(),
        );

        let bitvec = BitVector::from_bits(vec![true, false, true, false]);
        let bitmap_expected = Rank9Sel::new(bitvec);

        // Assertion time!
        assert!(
            sequence_found == sequence_expected,
            "sequence is not as expected!\nExpected: {0:?}\nFound: {1:?}",
            sequence_expected,
            sequence_found
        );
        assert!(
            sequence_index_map_found == sequence_index_map_expected,
            "sequence_index_map is not as expected!\nExpected: {0:?}\nFound: {1:?}",
            sequence_index_map_expected,
            sequence_index_map_found
        );
        assert!(
            bitmap_found == bitmap_expected,
            "bitmap is not as expected!\nExpected: {0:?}\nFound: {1:?}",
            bitmap_expected,
            bitmap_found
        );
    }
}<|MERGE_RESOLUTION|>--- conflicted
+++ resolved
@@ -471,8 +471,7 @@
         let edges_start_index = self.bitmap.rank0(search_start_index).unwrap();
         let edges_end_index = edges_start_index + edges_amount;
 
-<<<<<<< HEAD
-        //use the indeces to get the edge labels. skip looping edges because they will be counted as incoming edges in the next step.
+        //use the indices to get the edge labels. skip looping edges because they will be counted as incoming edges in the next step.
         let mut edges: Vec<L> = (edges_start_index..edges_end_index)
             .filter_map(|n| {
                 if self.index_access(n).unwrap() != *idx {
@@ -482,12 +481,6 @@
                 }
             })
             .collect();
-=======
-        //use the indices to get the edge labels. skip looping edges because they will be counted as incoming edges in the next step.
-        let mut edges: Vec<L> = (edges_start_index..edges_end_index).filter_map(
-            |n| if self.index_access(n).unwrap() != *idx {Some(self.data_table_edges[n].0.clone())} else {None}
-        ).collect();
->>>>>>> dd1a8e5d
 
         //how often does the symbol idx appear in the sequence
         let incoming_edges_amount = self.index_rank(*idx, self.sequence.len()).unwrap();
@@ -554,17 +547,10 @@
         let edges_start_index = self.bitmap.rank0(search_start_index).unwrap();
         let edges_end_index = edges_start_index + edges_amount;
 
-<<<<<<< HEAD
-        //use the indeces to get the edge labels
+        //use the indices to get the edge labels
         let outgoing_edges: Vec<L> = (edges_start_index..edges_end_index)
             .map(|n| self.data_table_edges[n].0.clone())
             .collect();
-=======
-        //use the indices to get the edge labels
-        let outgoing_edges: Vec<L> = (edges_start_index..edges_end_index).map(
-            |n| self.data_table_edges[n].0.clone()
-        ).collect();
->>>>>>> dd1a8e5d
 
         return Ok(outgoing_edges);
     }
@@ -590,8 +576,7 @@
         let edges_start_index = self.bitmap.rank0(search_start_index).unwrap();
         let edges_end_index = edges_start_index + edges_amount;
 
-<<<<<<< HEAD
-        //use the indeces to get the edge labels
+        //use the indices to get the edge labels
         let outgoing_edges: Vec<L> = (edges_start_index..edges_end_index)
             .map(|n| {
                 self.data_table_nodes[self.index_access(n).unwrap()]
@@ -599,12 +584,6 @@
                     .clone()
             })
             .collect();
-=======
-        //use the indices to get the edge labels
-        let outgoing_edges: Vec<L> = (edges_start_index..edges_end_index).map(
-            |n| self.data_table_nodes[self.index_access(n).unwrap()].0.clone()
-        ).collect();
->>>>>>> dd1a8e5d
 
         return Ok(outgoing_edges);
     }
