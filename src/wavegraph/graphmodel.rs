--- conflicted
+++ resolved
@@ -535,16 +535,12 @@
                     true, false, false, true, false, false, false, true, true, false, false,
                 ]);
                 let bitmap_found = wavemodel.bitmap().clone();
-<<<<<<< HEAD
                 assert!(
                     bitmap_exp == bitmap_found,
                     "Bitmap was not as expected!\nExpected: {0:?}\nFound: {1:?}",
                     bitmap_exp,
                     bitmap_found
                 );
-=======
-                assert!(bitmap_exp == *bitmap_found.bit_vector());
->>>>>>> cf453d4a
 
                 // is_directed
                 assert!(wavemodel.is_directed(), "Wavemodel is no longer directed!");
@@ -601,16 +597,12 @@
                     true, false, false, true, false, false, true, false, false,
                 ]);
                 let bitmap_found = wavemodel.bitmap().clone();
-<<<<<<< HEAD
                 assert!(
                     bitmap_exp == bitmap_found,
                     "Bitmap was not as expected!\nExpected: {0:?}\nFound: {1:?}",
                     bitmap_exp,
                     bitmap_found
                 );
-=======
-                assert!(bitmap_exp == *bitmap_found.bit_vector());
->>>>>>> cf453d4a
 
                 // is_directed
                 assert!(!wavemodel.is_directed(), "Wavemodel is suddenly directed!");
