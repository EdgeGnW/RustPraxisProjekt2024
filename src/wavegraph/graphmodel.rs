#![allow(dead_code)]

use petgraph::{
    csr::DefaultIx,
    graph::{DiGraph, EdgeIndex, NodeIndex, UnGraph},
    Graph,
};

<<<<<<< HEAD
use sucds::bit_vectors::{
    Rank9Sel,
    prelude::*
};

/// Allows for the selection of either a 256-bit-alphabet-length wavelet-matrix or 
=======
/// Allows for the selection of either a 256-bit-alphabet-length wavelet-matrix or
>>>>>>> 2236c2a4
/// the 512-bit variant.
pub enum QWT<L> {
    QWT256(qwt::QWT256<L>),
    QWT512(qwt::QWT512<L>),
}

//L - Label | node/edge addressing
//N - Node data type
//E - Edge data type
//Ty - EdgeType | Directed or Undirected
//Ix - IndexType | node/edge indexing. u8/u16/u32/usize. https://docs.rs/petgraph/latest/petgraph/graph/trait.IndexType.html#foreign-impls

/// The main model for everything (pet-)graph related. Handles the underlying graph as well
/// as the its label-weight-mapping.
/// Also provides functionality for converting into a WaveModel. Can either represent a directed or
/// undirected graph.
/// Has generic support for the label (L), node weight (N) and edge weight (E). The edge type (Ty)
/// has to be of either directed or undirected type. The index type (Ix) has different unsigned
/// variants ranging from u8 to u64 and eventually to usize.
#[derive(Clone, Debug)]
pub struct GraphModel<L, N, E, Ty, Ix = DefaultIx>
where
    Ty: petgraph::EdgeType,
    Ix: petgraph::adj::IndexType,
{
    graph: Graph<L, L, Ty, Ix>,
    data_table_nodes: Vec<(L, N)>,
    data_table_edges: Vec<(L, E)>,
}

impl<L, N, E, Ix> GraphModel<L, N, E, petgraph::Directed, Ix>
where
    Ix: petgraph::adj::IndexType,
{
    /// Constructs a new directed GraphModel.
    pub fn new_directed() -> Self {
        GraphModel {
            graph: DiGraph::<L, L, Ix>::default(),
            data_table_nodes: Vec::<(L, N)>::new(),
            data_table_edges: Vec::<(L, E)>::new(),
        }
    }

    /// Generates an adjacency list from the current state of the underlying, directed graph.
    pub fn to_adjacency_list(&self) -> Vec<Vec<&L>> {
        let mut nodes_iter = self.graph.node_indices();
        let mut adjacency_list = Vec::<Vec<&L>>::new();

        while let Some(idx) = nodes_iter.next() {
            adjacency_list.push(
                match self
                    .graph
                    .neighbors_directed(idx, petgraph::Direction::Outgoing)
                    .map(|x| self.graph.node_weight(x))
                    .collect::<Option<Vec<&L>>>()
                {
                    Some(mut a) => {
                        a.reverse();
                        a
                    }
                    _ => Vec::<&L>::new(),
                },
            );
        }

        adjacency_list
    }
}

impl<L, N, E> GraphModel<L, N, E, petgraph::Undirected> {
    /// Constructs a new directed GraphModel.
    pub fn new_undirected() -> Self {
        GraphModel {
            graph: UnGraph::<L, L>::default(),
            data_table_nodes: Vec::<(L, N)>::new(),
            data_table_edges: Vec::<(L, E)>::new(),
        }
    }

    /// Generates an adjacency list from the current state of the underlying, undirected graph.
    pub fn to_adjacency_list(&self) -> Vec<Vec<&L>> {
        let mut nodes_iter = self.graph.node_indices();
        let mut adjacency_list = Vec::<Vec<&L>>::new();

        while let Some(idx) = nodes_iter.next() {
            adjacency_list.push(
                match self
                    .graph
                    .neighbors(idx)
                    .map(|x| self.graph.node_weight(x))
                    .collect::<Option<Vec<&L>>>()
                {
                    Some(mut a) => {
                        a.reverse();
                        a
                    }
                    _ => Vec::<&L>::new(),
                },
            );
        }

        adjacency_list
    }
}

impl<L, N, E, Ty, Ix> GraphModel<L, N, E, Ty, Ix>
where
    Ty: petgraph::EdgeType,
    Ix: petgraph::adj::IndexType,
    L: Clone,
{
    // Get label of some node
    pub fn node_label(&self, idx: NodeIndex<Ix>) -> Option<&L> {
        self.graph.node_weight(idx)
    }
    //Here we are adding a Node. This node will be stored inside of our internal graph. The real
    //weight will be stored inside of our data_table. To access the stored data we just need the
    //index of the node as it is the same index in our data table. Preferably all the weights
    //should be De-/Serializable.
    /// Adds a new node with its own label and weight to the graph.
    /// Returns the index pointing to the newly created node.
    pub fn add_node(&mut self, label: L, weight: N) -> NodeIndex<Ix> {
        let node = self.graph.add_node(label.clone());
        self.data_table_nodes.insert(node.index(), (label, weight));
        node
    }
    pub fn edge_label(&self, idx: EdgeIndex<Ix>) -> Option<&L> {
        self.graph.edge_weight(idx)
    }
    //We are adding an Edge between two Nodes. The real weight is being stored in a separate Vec.
    //To access it you need to get the index of the node. That index will be the one where the data
    //is stored.Preferably all the weights should be De-/Serializable.
    /// Adds a new edge with its own label and weight to the graph.
    /// Returns the index pointing to the newly created edge.
    pub fn add_edge(
        &mut self,
        a: NodeIndex<Ix>,
        b: NodeIndex<Ix>,
        label: L,
        weight: E,
    ) -> EdgeIndex<Ix> {
        let edge = self.graph.add_edge(a, b, label.clone());
        self.data_table_edges.insert(edge.index(), (label, weight));
        edge
    }

    /// Removes a node from the graph. If the node was given a label, this function returns the
    /// label paired with its weight after removing both from the structure.
    pub fn remove_node(&mut self, a: NodeIndex<Ix>) -> Option<(L, N)> {
        //Remove node removes the node if it exists and it replaces it with the last node that was
        //added. The indices are also shifted accordingly.
        let _label = match self.graph.remove_node(a) {
            Some(label) => label,
            None => return None,
        };

        //This could actually panic! swap_remove is actually okay here because logically it does
        //the same thing as remove_node namely removing the element at that index and replacing it
        //with the last element of the data_table
        let label_weight = self.data_table_nodes.swap_remove(a.index());
        Some(label_weight)
    }

    /// Removes an edge from the graph. If the edge was given a label, this function returns the
    /// label paired with its weight after removing both from the structure.
    pub fn remove_edge(&mut self, e: EdgeIndex<Ix>) -> Option<(L, E)> {
        //Practically the same as with the nodes.
        let _label = match self.graph.remove_edge(e) {
            Some(label) => label,
            None => return None,
        };
        //An assertion could be done with the label from the graph and the label from the data
        //table but they should not differ. To do the assertion would also require a PartialEq
        //trait bound on L
        let label_weight = self.data_table_edges.swap_remove(e.index());

        Some(label_weight)
    }

    /// Returns the bitmap necessary to construct a wavelet matrix ontop of the adjacency list.
    pub fn get_bitmap(&self, adjacency_list: Vec<Vec<&L>>) -> Rank9Sel {
        let mut bit_map = Vec::with_capacity(self.graph.node_count() + self.graph.edge_count());
        for v in adjacency_list {
            bit_map.push(true);
            for _w in v {
                bit_map.push(false);
            }
        }
        Rank9Sel::build_from_bits(bit_map, true, true, true).expect("Couldn't build Bitmap")
    }

    /// Returns whether the graph is directed or not.
    pub fn is_directed(&self) -> bool {
        self.graph.is_directed()
    }

    //TODO: Implement the other functionalities like from_edges

    pub fn into_wave_model(&self) -> (QWT<L>, Vec<N>, Vec<E>, bool) {
        //Returns a QWT either 256 or 512 with both the nodes and edges data_tables for data lookup

        //A node consist of two things a label and the index for the data.
        //The same is true for an edge.
        //Question how do we encode this into a graph?
        todo!()
    }
}

// GraphModel, where type L also implements PartialEquality
impl<L, N, E, Ty, Ix> GraphModel<L, N, E, Ty, Ix>
where
    Ty: petgraph::EdgeType,
    Ix: petgraph::adj::IndexType,
    L: Clone + PartialEq,
{
    /// Returns the weight of a node.
    /// Returns None if the index cannot be found.
    pub fn node_weight(&self, idx: NodeIndex<Ix>) -> Option<&N> {
        if let Some(label) = self.node_label(idx) {
            while let Some((l, w)) = self.data_table_nodes.iter().next() {
                if *label == *l {
                    return Some(w);
                }
            }
        }
        return None;
    }

    /// Returns the weight of an edge.
    /// Return None if the index cannot be found.
    pub fn edge_weight(&self, idx: EdgeIndex<Ix>) -> Option<&E> {
        if let Some(label) = self.edge_label(idx) {
            while let Some((l, w)) = self.data_table_edges.iter().next() {
                if *label == *l {
                    return Some(w);
                }
            }
        }
        return None;
    }

    /// Changes the label at the node with specificied index. Returns an option containing the old
    /// label from before the change.
    /// Returns None if the node could not be found via the given index.
    pub fn update_node_label(&mut self, idx: NodeIndex<Ix>, new_label: L) -> Option<L> {
        let mut label_old: Option<L> = None;
        match self.graph.node_weight_mut(idx) {
            Some(w) => {
                label_old = Some(w.clone());
                *w = new_label.clone();
            }
            None => {
                return None;
            }
        }

        // Update on separate label-weight-vector
        match label_old {
            Some(ref old) => {
                if let Some((current, _)) = self.data_table_nodes.iter_mut().find(|(l, _)| l == old)
                {
                    *current = new_label;
                }
            }
            None => {}
        }
        label_old
    }

    /// Changes the label at the edge with specified index. Returns an option containing the old
    /// label from before the change.
    /// Returns None if the edge could not be found via the given index.
    pub fn update_edge_label(&mut self, idx: EdgeIndex<Ix>, new_label: L) -> Option<L> {
        let mut label_old: Option<L> = None;
        match self.graph.edge_weight_mut(idx) {
            Some(w) => {
                label_old = Some(w.clone());
                *w = new_label.clone();
            }
            None => {
                return None;
            }
        }

        // Update on separate label-weight-vector
        match label_old {
            Some(ref old) => {
                if let Some((current, _)) = self.data_table_edges.iter_mut().find(|(l, _)| l == old)
                {
                    *current = new_label;
                }
            }
            None => {}
        }
        label_old
    }
}<|MERGE_RESOLUTION|>--- conflicted
+++ resolved
@@ -6,16 +6,12 @@
     Graph,
 };
 
-<<<<<<< HEAD
 use sucds::bit_vectors::{
     Rank9Sel,
     prelude::*
 };
 
-/// Allows for the selection of either a 256-bit-alphabet-length wavelet-matrix or 
-=======
 /// Allows for the selection of either a 256-bit-alphabet-length wavelet-matrix or
->>>>>>> 2236c2a4
 /// the 512-bit variant.
 pub enum QWT<L> {
     QWT256(qwt::QWT256<L>),
